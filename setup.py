#!/usr/bin/env python

import setuptools

setuptools.setup(
    name='cpg-utils-ms',
    # This tag is automatically updated by bumpversion
<<<<<<< HEAD
    version='0.7.1',
    description='Library of convenience functions specific to the CPG (MS version)',
=======
    version='4.2.1',
    description='Library of convenience functions specific to the CPG',
>>>>>>> baf73e65
    long_description=open('README.md').read(),
    long_description_content_type='text/markdown',
    url=f'https://github.com/gregsmi/cpg-utils',
    license='MIT',
    packages=['cpg_utils'],
    install_requires=[
        'google-auth',
        'google-cloud-secret-manager',
        'azure-identity',
        'azure-keyvault-secrets',
        'azure-storage-blob',
        'cloudpathlib[all]',
        'toml',
    ],
    python_requires=">=3.8",
    include_package_data=True,
    keywords='bioinformatics',
    classifiers=[
        'Environment :: Console',
        'Intended Audience :: Science/Research',
        'License :: OSI Approved :: MIT License',
        'Natural Language :: English',
        'Operating System :: MacOS :: MacOS X',
        'Operating System :: POSIX',
        'Operating System :: Unix',
        'Programming Language :: Python',
        'Topic :: Scientific/Engineering',
        'Topic :: Scientific/Engineering :: Bio-Informatics',
    ],
)<|MERGE_RESOLUTION|>--- conflicted
+++ resolved
@@ -5,13 +5,8 @@
 setuptools.setup(
     name='cpg-utils-ms',
     # This tag is automatically updated by bumpversion
-<<<<<<< HEAD
     version='0.7.1',
     description='Library of convenience functions specific to the CPG (MS version)',
-=======
-    version='4.2.1',
-    description='Library of convenience functions specific to the CPG',
->>>>>>> baf73e65
     long_description=open('README.md').read(),
     long_description_content_type='text/markdown',
     url=f'https://github.com/gregsmi/cpg-utils',
