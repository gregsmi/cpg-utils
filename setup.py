--- conflicted
+++ resolved
@@ -5,19 +5,11 @@
 setup(
     name='cpg-utils-ms',
     # This tag is automatically updated by bumpversion
-<<<<<<< HEAD
     version='1.3.5',
     description='Library of convenience functions specific to the CPG (MS version)',
     long_description=open('README.md').read(),
     long_description_content_type='text/markdown',
     url=f'https://github.com/gregsmi/cpg-utils',
-=======
-    version='4.18.3',
-    description='Library of convenience functions specific to the CPG',
-    long_description=open('README.md').read(),
-    long_description_content_type='text/markdown',
-    url='https://github.com/populationgenomics/cpg-utils',
->>>>>>> cd088171
     license='MIT',
     packages=find_packages(),
     install_requires=[
