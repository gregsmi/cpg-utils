#!/usr/bin/env python

from setuptools import find_packages, setup

setup(
    name='cpg-utils-ms',
    # This tag is automatically updated by bumpversion
<<<<<<< HEAD
    version='0.11.1',
    description='Library of convenience functions specific to the CPG (MS version)',
=======
    version='4.8.18',
    description='Library of convenience functions specific to the CPG',
>>>>>>> fb4869d4
    long_description=open('README.md').read(),
    long_description_content_type='text/markdown',
    url=f'https://github.com/gregsmi/cpg-utils',
    license='MIT',
    packages=find_packages(),
    install_requires=[
        'google-auth',
        'google-cloud-secret-manager',
        'azure-identity',
        'azure-keyvault-secrets',
        'azure-storage-blob',
        'cloudpathlib[all]',
        'toml',
        'frozendict',
    ],
    extras_require={
        'test': [
            'pytest',
            'pytest-mock',
            'pytest-cov'
        ],
        'workflows': [
            'hail',
            'networkx',
<<<<<<< HEAD
            'sample-metadata-ms',
=======
            'sample-metadata',
            'analysis-runner',
            'gnomad',
            'pandas',
            'peddy',
            'fsspec',
            'slack_sdk',
            'elasticsearch == 8.*',
            'coloredlogs',
            'bokeh',
            'numpy',
            'click',
            'elasticsearch == 8.*',
            'slack_sdk',
>>>>>>> fb4869d4
        ],
    },
    package_data={
        'cpg_utils': ['config-template.toml'],
    },
    keywords='bioinformatics',
    classifiers=[
        'Environment :: Console',
        'Intended Audience :: Science/Research',
        'License :: OSI Approved :: MIT License',
        'Natural Language :: English',
        'Operating System :: MacOS :: MacOS X',
        'Operating System :: POSIX',
        'Operating System :: Unix',
        'Programming Language :: Python',
        'Topic :: Scientific/Engineering',
        'Topic :: Scientific/Engineering :: Bio-Informatics',
    ],
)<|MERGE_RESOLUTION|>--- conflicted
+++ resolved
@@ -5,13 +5,8 @@
 setup(
     name='cpg-utils-ms',
     # This tag is automatically updated by bumpversion
-<<<<<<< HEAD
     version='0.11.1',
     description='Library of convenience functions specific to the CPG (MS version)',
-=======
-    version='4.8.18',
-    description='Library of convenience functions specific to the CPG',
->>>>>>> fb4869d4
     long_description=open('README.md').read(),
     long_description_content_type='text/markdown',
     url=f'https://github.com/gregsmi/cpg-utils',
@@ -36,11 +31,8 @@
         'workflows': [
             'hail',
             'networkx',
-<<<<<<< HEAD
             'sample-metadata-ms',
-=======
-            'sample-metadata',
-            'analysis-runner',
+            'analysis-runner-ms',
             'gnomad',
             'pandas',
             'peddy',
@@ -53,7 +45,6 @@
             'click',
             'elasticsearch == 8.*',
             'slack_sdk',
->>>>>>> fb4869d4
         ],
     },
     package_data={
