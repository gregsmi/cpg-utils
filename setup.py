--- conflicted
+++ resolved
@@ -2,19 +2,11 @@
 
 from setuptools import find_packages, setup
 
-<<<<<<< HEAD
-setuptools.setup(
+setup(
     name='cpg-utils-ms',
     # This tag is automatically updated by bumpversion
     version='0.8.7',
     description='Library of convenience functions specific to the CPG (MS version)',
-=======
-setup(
-    name='cpg-utils',
-    # This tag is automatically updated by bumpversion
-    version='4.7.1',
-    description='Library of convenience functions specific to the CPG',
->>>>>>> 946b7aff
     long_description=open('README.md').read(),
     long_description_content_type='text/markdown',
     url=f'https://github.com/gregsmi/cpg-utils',
