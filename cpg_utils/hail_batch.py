"""Convenience functions related to Hail."""

import asyncio
import inspect
import logging
import os
import tempfile
import textwrap
import uuid
from typing import Dict, List, Literal, Optional, Union

import hail as hl
import hailtop.batch as hb
import toml
from hail.utils.java import Env

from cpg_utils import Path, to_path
from cpg_utils.config import (
    AR_GUID_NAME,
    ConfigError,
    get_config,
    retrieve,
    set_config_paths,
    try_get_ar_guid,
)
from cpg_utils.deploy_config import get_deploy_config

# template commands strings
GCLOUD_AUTH_COMMAND = """\
export GOOGLE_APPLICATION_CREDENTIALS=/gsa-key/key.json
gcloud -q auth activate-service-account \
--key-file=$GOOGLE_APPLICATION_CREDENTIALS
"""


_batch: Optional['Batch'] = None


def reset_batch():
    """Reset the global batch reference, useful for tests"""
    global _batch  # pylint: disable=global-statement
    _batch = None


def get_batch(
    name: str | None = None,
    *,
    default_python_image: str | None = None,
    attributes: Optional[Dict[str, str]] = None,
    **kwargs,
) -> 'Batch':
    """
    Wrapper around Hail's `Batch` class, which allows to register created jobs
    This has been migrated (currently duplicated) out of cpg_workflows

    Parameters
    ----------
    name : str, optional, name for the batch
    default_python_image : str, optional, default python image to use

    Returns
    -------
    If there are scheduled jobs, return the batch
    If there are no jobs to create, return None
    """
    global _batch  # pylint: disable=global-statement
    backend: hb.Backend
    if _batch is None:
        if get_config()['hail'].get('backend', 'batch') == 'local':
            logging.info('Initialising Hail Batch with local backend')
            backend = hb.LocalBackend(
                tmp_dir=tempfile.mkdtemp('batch-tmp'),
            )
        else:
            logging.info('Initialising Hail Batch with service backend')
            backend = hb.ServiceBackend(
                billing_project=get_config()['hail']['billing_project'],
                remote_tmpdir=dataset_path('batch-tmp', category='tmp'),
                token=os.environ.get('HAIL_TOKEN'),
            )
        _batch = Batch(
            name=name or get_config()['workflow'].get('name'),
            backend=backend,
            pool_label=get_config()['hail'].get('pool_label'),
            cancel_after_n_failures=get_config()['hail'].get('cancel_after_n_failures'),
            default_timeout=get_config()['hail'].get('default_timeout'),
            default_memory=get_config()['hail'].get('default_memory'),
            default_python_image=default_python_image
            or get_config()['workflow']['driver_image'],
            attributes=attributes,
            **kwargs,
        )
    return _batch


class Batch(hb.Batch):
    """
    Thin subclass of the Hail `Batch` class. The aim is to be able to register
    created jobs, in order to print statistics before submitting the Batch.
    """

    def __init__(
        self,
        name,
        backend,
        *,
        pool_label: Optional[str] = None,
        attributes: Optional[Dict[str, str]] = None,
        **kwargs,
    ):
        _attributes = attributes or {}
        if AR_GUID_NAME not in _attributes:
            _attributes[AR_GUID_NAME] = try_get_ar_guid()

        super().__init__(name, backend, attributes=_attributes, **kwargs)
        # Job stats registry:
        self.job_by_label: Dict = {}
        self.job_by_stage: Dict = {}
        self.job_by_tool: Dict = {}
        self.total_job_num = 0
        self.pool_label = pool_label
        if not get_config()['hail'].get('dry_run') and not isinstance(
            self._backend, hb.LocalBackend
        ):
            self._copy_configs_to_remote()

    def _copy_configs_to_remote(self):
        """
        Combine all config files into a single entry
        Write that entry to a cloud path
        Set that cloud path as the config path

        This is crucial in production-pipelines as we combine remote
        and local files in the driver image, but we can only pass
        cloudpaths to the worker job containers
        """
        remote_dir = to_path(self._backend.remote_tmpdir) / 'config'
        config_path = remote_dir / (str(uuid.uuid4()) + '.toml')
        with config_path.open('w') as f:
            toml.dump(dict(get_config()), f)
        set_config_paths([str(config_path)])

    def _process_job_attributes(
        self,
        name: str | None = None,
        attributes: dict | None = None,
    ) -> tuple[str, dict[str, str]]:
        """
        Use job attributes to make the job name more descriptive, and add
        labels for Batch pre-submission stats.
        """
        if not name:
            raise ValueError('Error: job name must be defined')

        self.total_job_num += 1

        attributes = attributes or {}
        stage = attributes.get('stage')
        dataset = attributes.get('dataset')
        sequencing_group = attributes.get('sequencing_group')
        participant_id = attributes.get('participant_id')
        sequencing_groups: set[str] = set(attributes.get('sequencing_groups') or [])
        if sequencing_group:
            sequencing_groups.add(sequencing_group)
        part = attributes.get('part')
        label = attributes.get('label', name)
        tool = attributes.get('tool')
        if not tool and name.endswith('Dataproc cluster'):
            tool = 'hailctl dataproc'

        # pylint: disable=W1116
        assert isinstance(stage, str | None)
        assert isinstance(dataset, str | None)
        assert isinstance(sequencing_group, str | None)
        assert isinstance(participant_id, str | None)
        assert isinstance(part, str | None)
        assert isinstance(label, str | None)

        name = make_job_name(
            name=name,
            sequencing_group=sequencing_group,
            participant_id=participant_id,
            dataset=dataset,
            part=part,
        )

        if label not in self.job_by_label:
            self.job_by_label[label] = {'job_n': 0, 'sequencing_groups': set()}
        self.job_by_label[label]['job_n'] += 1
        self.job_by_label[label]['sequencing_groups'] |= sequencing_groups

        if stage not in self.job_by_stage:
            self.job_by_stage[stage] = {'job_n': 0, 'sequencing_groups': set()}
        self.job_by_stage[stage]['job_n'] += 1
        self.job_by_stage[stage]['sequencing_groups'] |= sequencing_groups

        if tool not in self.job_by_tool:
            self.job_by_tool[tool] = {'job_n': 0, 'sequencing_groups': set()}
        self.job_by_tool[tool]['job_n'] += 1
        self.job_by_tool[tool]['sequencing_groups'] |= sequencing_groups

        attributes['sequencing_groups'] = list(sorted(list(sequencing_groups)))
        fixed_attrs = {k: str(v) for k, v in attributes.items()}
        return name, fixed_attrs

    def run(self, **kwargs):  # pylint: disable=R1710,W0221
        """
        Execute a batch. Overridden to print pre-submission statistics.
        Pylint disables:
        - R1710: Either all return statements in a function should return an expression,
          or none of them should.
          - if no jobs are present, no batch is returned. Hail should have this behaviour...
        - W0221: Arguments number differs from overridden method
          - this wrapper makes use of **kwargs, which is being passed to the super().run() method
        """
        if not self._jobs:
            logging.error('No jobs to submit')
            return

        for job in self._jobs:
            job.name, job.attributes = self._process_job_attributes(
                job.name, job.attributes
            )
            # We only have dedicated pools for preemptible machines.
            # _preemptible defaults to None, so check explicitly for False.
            # pylint: disable=W0212
            if self.pool_label and job._preemptible is not False:
                job._pool_label = self.pool_label
            copy_common_env(job)

        logging.info(f'Will submit {self.total_job_num} jobs')

        def _print_stat(prefix: str, _d: dict, default_label: str | None = None):
            m = (prefix or ' ') + '\n'
            for label, stat in _d.items():
                label = label or default_label
                msg = f'{stat["job_n"]} job'
                if stat['job_n'] > 1:
                    msg += 's'
                if (sg_count := len(stat['sequencing_groups'])) > 0:
                    msg += f' for {sg_count} sequencing group'
                    if sg_count > 1:
                        msg += 's'
                m += f'  {label}: {msg}'
            logging.info(m)

        _print_stat(
            'Split by stage:', self.job_by_stage, default_label='<not in stage>'
        )
        _print_stat(
            'Split by tool:', self.job_by_tool, default_label='<tool is not defined>'
        )

        kwargs.setdefault('dry_run', get_config()['hail'].get('dry_run'))
        kwargs.setdefault(
            'delete_scratch_on_exit', get_config()['hail'].get('delete_scratch_on_exit')
        )
        if isinstance(self._backend, hb.LocalBackend):
            # Local backend does not support "wait"
            if 'wait' in kwargs:
                del kwargs['wait']
        return super().run(**kwargs)


def make_job_name(
    name: str,
    sequencing_group: str | None = None,
    participant_id: str | None = None,
    dataset: str | None = None,
    part: str | None = None,
) -> str:
    """
    Extend the descriptive job name to reflect job attributes.
    """
    if sequencing_group and participant_id:
        sequencing_group = f'{sequencing_group}/{participant_id}'
    if sequencing_group and dataset:
        name = f'{dataset}/{sequencing_group}: {name}'
    elif dataset:
        name = f'{dataset}: {name}'
    if part:
        name += f', {part}'
    return name


def init_batch(**kwargs):
    """
    Initializes the Hail Query Service from within Hail Batch.
    Requires the `hail/billing_project` and `hail/bucket` config variables to be set.

    Parameters
    ----------
    kwargs : keyword arguments
        Forwarded directly to `hl.init_batch`.
    """
    # noinspection PyProtectedMember
    if Env._hc:  # pylint: disable=W0212
        return  # already initialised
    kwargs.setdefault('token', os.environ.get('HAIL_TOKEN'))
    asyncio.get_event_loop().run_until_complete(
        hl.init_batch(
            default_reference=genome_build(),
            billing_project=get_config()['hail']['billing_project'],
            remote_tmpdir=remote_tmpdir(),
            **kwargs,
        )
    )


def copy_common_env(job: hb.batch.job.Job) -> None:
    """Copies common environment variables that we use to run Hail jobs.

    These variables are typically set up in the analysis-runner driver, but need to be
    passed through for "batch-in-batch" use cases.

    The environment variable values are extracted from the current process and
    copied to the environment dictionary of the given Hail Batch job.
    """
    # If possible, please don't add new environment variables here, but instead add
    # config variables.
    for key in ('CPG_CONFIG_PATH',):
        val = os.getenv(key)
        if val:
            job.env(key, val)

    ar_guid = try_get_ar_guid()
    if ar_guid:
        job.attributes[AR_GUID_NAME] = ar_guid


def remote_tmpdir(hail_bucket: Optional[str] = None) -> str:
    """Returns the remote_tmpdir to use for Hail initialization.

    If `hail_bucket` is not specified explicitly, requires the `hail/bucket` config variable to be set.
    """
    bucket = hail_bucket or get_config().get('hail', {}).get('bucket')
    assert bucket, 'hail_bucket was not set by argument or configuration'
    return f'{bucket}/batch-tmp'


def dataset_path(
    suffix: str,
    category: Optional[str] = None,
    dataset: Optional[str] = None,
) -> str:
    """
    Returns a full path for the current dataset, given a category and a path suffix.

    This is useful for specifying input files, as in contrast to the `output_path`
    function, `dataset_path` does _not_ take the `workflow/output_prefix` config
    variable into account.

    Assumes the config structure like below, which is auto-generated by
    the analysis-runner:

    ```toml
    [storage.default]
    default = "gs://thousand-genomes-main"
    web = "gs://cpg-thousand-genomes-main-web"
    analysis = "gs://cpg-thousand-genomes-main-analysis"
    tmp = "gs://cpg-thousand-genomes-main-tmp"
    web_url = "https://main-web.populationgenomics.org.au/thousand-genomes"

    [storage.thousand-genomes]
    default = "gs://cpg-thousand-genomes-main"
    web = "gs://cpg-thousand-genomes-main-web"
    analysis = "gs://cpg-thousand-genomes-main-analysis"
    tmp = "gs://cpg-thousand-genomes-main-tmp"
    web_url = "https://main-web.populationgenomics.org.au/thousand-genomes"
    ```

    Examples
    --------
    Assuming that the analysis-runner has been invoked with
    `--dataset fewgenomes --access-level test`:

    >>> from cpg_utils.hail_batch import dataset_path
    >>> dataset_path('1kg_densified/combined.mt')
    'gs://cpg-fewgenomes-test/1kg_densified/combined.mt'
    >>> dataset_path('1kg_densified/report.html', 'web')
    'gs://cpg-fewgenomes-test-web/1kg_densified/report.html'
    >>> dataset_path('1kg_densified/report.html', 'web', test=True)
    'gs://cpg-fewgenomes-test-web/1kg_densified/report.html'

    Notes
    -----
    Performs a lookup on the `storage` section of the config file, and the  `workflow/dataset` 
    config variables if not passed in as an  argument. These configuration settings are added 
    automatically by analysis-runner.

    Parameters
    ----------
    suffix : str
        A path suffix to append to the bucket.
    category : str, optional
        A category like "tmp", "web", etc., defaults to "default" if omited.
    dataset : str, optional
        Dataset name, takes precedence over the `workflow/dataset` config variable

    Returns
    -------
    str
    """
    config = get_config()

    dataset = dataset or config['workflow'].get('dataset')
    if (storage_config := config.get('storage', {}).get(dataset)) is None:
        raise ConfigError(f'missing config storage section for dataset "{dataset}"')

    category = category or 'default'
    if (storage_url := storage_config.get(category)) is None:
        raise ConfigError(f'no "{category}" storage url configured for dataset "{dataset}"')

    return f'{storage_url}/{suffix}'


def cpg_test_dataset_path(
    suffix: str,
    category: str | None = None,
    dataset: str | None = None,
) -> str:
    """
    CPG-specific method to get corresponding test paths when running
    from the main namespace.
    """
    dataset = dataset or 'default'
    category = category or 'default'
    prefix = get_config()['storage'][dataset]['test'][category]
    return os.path.join(prefix, suffix)


def web_url(suffix: str = '', dataset: str | None = None) -> str:
    """
    Web URL to match the dataset_path of category 'web'.
    """
    return dataset_path(suffix=suffix, dataset=dataset, category='web_url')


def output_path(
    suffix: str,
    category: Optional[str] = None,
    dataset: Optional[str] = None,
) -> str:
    """
    Returns a full path for the given category and path suffix.

    In contrast to the `dataset_path` function, `output_path` takes the
    `workflow/output_prefix` config variable into account.

    Examples
    --------
    If using the analysis-runner, the `workflow/output_prefix` would be set to the
    value provided using the --output argument, e.g.:
    ```
    analysis-runner --dataset fewgenomes --access-level test --output 1kg_pca/v42` ...
    ```
    will use '1kg_pca/v42' as the base path to build upon in this method:

    >>> from cpg_utils.hail_batch import output_path
    >>> output_path('loadings.ht')
    'gs://cpg-fewgenomes-test/1kg_pca/v42/loadings.ht'
    >>> output_path('report.html', 'web')
    'gs://cpg-fewgenomes-test-web/1kg_pca/v42/report.html'

    Notes
    -----
    Requires the `workflow/output_prefix` config variable to be set, in addition to the
    requirements for `dataset_path`.

    Parameters
    ----------
    suffix : str
        A path suffix to append to the bucket + output directory.
    category : str, optional
        A category like "tmp", "web", etc., defaults to "default" if ommited.
    dataset : str, optional
        Dataset name, takes precedence over the `workflow/dataset` config variable

    Returns
    -------
    str
    """
    prefix = retrieve(['workflow', 'output_prefix'])
    return dataset_path(f'{prefix}/{suffix}', category, dataset)


def image_path(key: str) -> str:
    """
    Returns a path to a container image using key in config's "images" section.

    Examples
    --------
    >>> image_path('bcftools')
    'australia-southeast1-docker.pkg.dev/cpg-common/images/bcftools:1.10.2'

    Assuming config structure as follows:

    ```toml
    [images]
    bcftools = 'australia-southeast1-docker.pkg.dev/cpg-common/images/bcftools:1.10.2'
    ```

    Parameters
    ----------
    key : str
        Describes the key within the `images` config section. Can list sections
        separated with '/'.

    Returns
    -------
    str
    """
    return retrieve(['images'] + key.strip('/').split('/'))


def reference_path(key: str) -> Path:
    """
    Returns a path to a reference resource using key in config's "references" section.

    Examples
    --------
    >>> reference_path('vep_mount')
    CloudPath('gs://cpg-common-main/references/vep/105.0/mount')
    >>> reference_path('broad/genome_calling_interval_lists')
    CloudPath('gs://cpg-common-main/references/hg38/v0/wgs_calling_regions.hg38.interval_list')

    Assuming config structure as follows:

    ```toml
    [references]
    vep_mount = 'gs://cpg-common-main/references/vep/105.0/mount'
    [references.broad]
    genome_calling_interval_lists = 'gs://cpg-common-main/references/hg38/v0/wgs_calling_regions.hg38.interval_list'
    ```

    Parameters
    ----------
    key : str
        Describes the key within the `references` config section. Can list sections
        separated with '/'.

    Returns
    -------
    str
    """
    return to_path(retrieve(['references'] + key.strip('/').split('/')))


def genome_build() -> str:
    """
    Return the default genome build name
    """
    return retrieve(['references', 'genome_build'], default='GRCh38')


def fasta_res_group(b: hb.Batch, indices: list[str] | None = None):
    """
    Hail Batch resource group for fasta reference files.
    @param b: Hail Batch object.
    @param indices: list of extensions to add to the base fasta file path.
    """
    ref_fasta = get_config()['workflow'].get('ref_fasta') or reference_path(
        'broad/ref_fasta'
    )
    ref_fasta = to_path(ref_fasta)
    d = {
        'base': str(ref_fasta),
        'fai': str(ref_fasta) + '.fai',
        'dict': str(ref_fasta.with_suffix('.dict')),
    }
    if indices:
        for ext in indices:
            d[ext] = f'{ref_fasta}.{ext}'
    return b.read_input_group(**d)


def authenticate_cloud_credentials_in_job(
    job,
    print_all_statements: bool = True,
):
    """
    Takes a hail batch job, activates the appropriate service account

    Once multiple environments are supported this method will decide
    on which authentication method is appropriate

    Parameters
    ----------
    job
        * A hail BashJob
    print_all_statements
        * logging toggle

    Returns
    -------
    None
    """

    # GRS TODO - eval for Azure
    if get_deploy_config().cloud == 'azure':
        print(f'warning {job.name}: attempted to add gs login to azure job')
        return

    # Use "set -x" to print the commands for easier debugging.
    if print_all_statements:
        job.command('set -x')

    # activate the google service account
    job.command(GCLOUD_AUTH_COMMAND)


# commands that declare functions that pull files on an instance,
# handling transitive errors
RETRY_CMD = """\
function fail {
  echo $1 >&2
  exit 1
}

function retry {
  local n_attempts=10
  local delay=30
  local n=1
  while ! eval "$@"; do
    if [[ $n -lt $n_attempts ]]; then
      ((n++))
      echo "Command failed. Attempt $n/$n_attempts after ${delay}s..."
      sleep $delay;
    else
      fail "The command has failed after $n attempts."
    fi
  done
}

function retry_gs_cp {
  src=$1

  if [ -n "$2" ]; then
    dst=$2
  else
    dst=/io/batch/${basename $src}
  fi

  retry gsutil -o GSUtil:check_hashes=never cp $src $dst
}
"""

# command that monitors the instance storage space
MONITOR_SPACE_CMD = 'df -h; du -sh /io; du -sh /io/batch'

ADD_SCRIPT_CMD = """\
cat <<EOT >> {script_name}
{script_contents}
EOT\
"""


def command(
    cmd: Union[str, List[str]],
    monitor_space: bool = False,
    setup_gcp: bool = False,
    define_retry_function: bool = False,
    rm_leading_space: bool = True,
    python_script_path: Optional[Path] = None,
) -> str:
    """
    Wraps a command for Batch.

    @param cmd: command to wrap (can be a list of commands)
    @param monitor_space: add a background process that checks the instance disk
        space every 5 minutes and prints it to the screen
    @param setup_gcp: authenticate on GCP
    @param define_retry_function: when set, adds bash functions `retry` that attempts
        to redo a command after every 30 seconds (useful to pull inputs
        and get around GoogleEgressBandwidth Quota or other google quotas)
    @param rm_leading_space: remove all leading spaces and tabs from the command lines
    @param python_script_path: if provided, copy this python script into the command
    """
    if isinstance(cmd, list):
        cmd = '\n'.join(cmd)

    if define_retry_function:
        setup_gcp = True

    # GRS TODO - eval for Azure
    if setup_gcp and get_deploy_config().cloud == 'azure':
        print(f'warning: attempted to add gs login to azure job command')
        setup_gcp = False

    cmd = f"""\
    set -o pipefail
    set -ex
    {GCLOUD_AUTH_COMMAND if setup_gcp else ''}
    {RETRY_CMD if define_retry_function else ''}

    {f'(while true; do {MONITOR_SPACE_CMD}; sleep 600; done) &'
    if monitor_space else ''}

    {{copy_script_cmd}}

    {cmd}

    {MONITOR_SPACE_CMD if monitor_space else ''}
    """

    if rm_leading_space:
        # remove any leading spaces and tabs
        cmd = '\n'.join(line.strip() for line in cmd.split('\n'))
        # remove stretches of spaces
        cmd = '\n'.join(' '.join(line.split()) for line in cmd.split('\n'))
    else:
        # Remove only common leading space:
        cmd = textwrap.dedent(cmd)

    # We don't want the python script tabs to be stripped, so
    # we are inserting it after leading space is removed
    if python_script_path:
        with python_script_path.open() as f:
            script_contents = f.read()
        cmd = cmd.replace(
            '{copy_script_cmd}',
            ADD_SCRIPT_CMD.format(
                script_name=python_script_path.name,
                script_contents=script_contents,
            ),
        )
    else:
        cmd = cmd.replace('{copy_script_cmd}', '')

    return cmd


def query_command(
    module,
    func_name: str,
    *func_args,
    setup_gcp: bool = False,
    setup_hail: bool = True,
    packages: Optional[List[str]] = None,
    init_batch_args: dict[str, str | int] | None = None,
) -> str:
    """
    Construct a command to run a python function inside a Hail Batch job.
    If hail_billing_project is provided, Hail Query will be also initialised.

    Run a Python Hail Query function inside a Hail Batch job.
    Constructs a command string to use with job.command().
    If hail_billing_project is provided, Hail Query will be initialised.

    init_batch_args can be used to pass additional arguments to init_batch.
    this is a dict of args, which will be placed into the batch initiation command
    e.g. {'worker_memory': 'highmem'} -> 'init_batch(worker_memory="highmem")'
    """
<<<<<<< HEAD
    # GRS TODO - eval for Azure
    if setup_gcp and get_deploy_config().cloud == 'azure':
        print(f'warning: attempted to add gs login to azure job query command')
        setup_gcp = False

    init_hail_code = """
=======

    # translate any input arguments into an embeddable String
    if init_batch_args:
        batch_overrides = ', '.join(
            f'{k}={repr(v)}' for k, v in init_batch_args.items()
        )
    else:
        batch_overrides = ''

    init_hail_code = f"""
>>>>>>> 81ca1311
from cpg_utils.hail_batch import init_batch
init_batch({batch_overrides})
"""

    python_code = f"""
{'' if not setup_hail else init_hail_code}
{inspect.getsource(module)}
{func_name}{func_args}
"""

    return f"""\
set -o pipefail
set -ex
{GCLOUD_AUTH_COMMAND if setup_gcp else ''}

{('pip3 install ' + ' '.join(packages)) if packages else ''}

cat << EOT >> script.py
{python_code}
EOT
python3 script.py
"""


def start_query_context(
    query_backend: Literal['spark', 'batch', 'local', 'spark_local'] | None = None,
    log_path: str | None = None,
    dataset: str | None = None,
    billing_project: str | None = None,
):
    """
    Start Hail Query context, depending on the backend class specified in
    the hail/query_backend TOML config value.
    """
    query_backend = query_backend or get_config().get('hail', {}).get(
        'query_backend', 'spark'
    )
    if query_backend == 'spark':
        hl.init(default_reference=genome_build())
    elif query_backend == 'spark_local':
        local_threads = 2  # https://stackoverflow.com/questions/32356143/what-does-setmaster-local-mean-in-spark
        hl.init(
            default_reference=genome_build(),
            master=f'local[{local_threads}]',  # local[2] means "run spark locally with 2 threads"
            quiet=True,
            log=log_path or dataset_path('hail-log.txt', category='tmp'),
        )
    elif query_backend == 'local':
        hl.utils.java.Env.hc()  # force initialization
    else:
        assert query_backend == 'batch'
        if hl.utils.java.Env._hc:  # pylint: disable=W0212
            return  # already initialised
        dataset = dataset or get_config()['workflow']['dataset']
        billing_project = billing_project or get_config()['hail']['billing_project']

        asyncio.get_event_loop().run_until_complete(
            hl.init_batch(
                billing_project=billing_project,
                remote_tmpdir=remote_tmpdir(get_config()['hail']['bucket']),
                token=os.environ.get('HAIL_TOKEN'),
                default_reference='GRCh38',
            )
        )


def cpg_namespace(access_level) -> str:
    """
    Get storage namespace from the access level.
    """
    return 'test' if access_level == 'test' else 'main'<|MERGE_RESOLUTION|>--- conflicted
+++ resolved
@@ -751,25 +751,21 @@
     this is a dict of args, which will be placed into the batch initiation command
     e.g. {'worker_memory': 'highmem'} -> 'init_batch(worker_memory="highmem")'
     """
-<<<<<<< HEAD
+
+    # translate any input arguments into an embeddable String
+    if init_batch_args:
+        batch_overrides = ', '.join(
+            f'{k}={repr(v)}' for k, v in init_batch_args.items()
+        )
+    else:
+        batch_overrides = ''
+
     # GRS TODO - eval for Azure
     if setup_gcp and get_deploy_config().cloud == 'azure':
         print(f'warning: attempted to add gs login to azure job query command')
         setup_gcp = False
 
-    init_hail_code = """
-=======
-
-    # translate any input arguments into an embeddable String
-    if init_batch_args:
-        batch_overrides = ', '.join(
-            f'{k}={repr(v)}' for k, v in init_batch_args.items()
-        )
-    else:
-        batch_overrides = ''
-
     init_hail_code = f"""
->>>>>>> 81ca1311
 from cpg_utils.hail_batch import init_batch
 init_batch({batch_overrides})
 """
