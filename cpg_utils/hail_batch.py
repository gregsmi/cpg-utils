--- conflicted
+++ resolved
@@ -6,13 +6,8 @@
 import os
 import tempfile
 import textwrap
-<<<<<<< HEAD
-import typing
-from typing import List, Optional, Union
-=======
 import uuid
 from typing import Dict, List, Literal, Optional, Union
->>>>>>> cd088171
 
 import hail as hl
 import hailtop.batch as hb
@@ -20,10 +15,6 @@
 from hail.utils.java import Env
 
 from cpg_utils import Path, to_path
-<<<<<<< HEAD
-from cpg_utils.config import ConfigError, get_config, retrieve
-from cpg_utils.deploy_config import get_deploy_config
-=======
 from cpg_utils.config import (
     AR_GUID_NAME,
     ConfigError,
@@ -32,7 +23,7 @@
     set_config_paths,
     try_get_ar_guid,
 )
->>>>>>> cd088171
+from cpg_utils.deploy_config import get_deploy_config
 
 # template commands strings
 GCLOUD_AUTH_COMMAND = """\
@@ -343,13 +334,8 @@
     If `hail_bucket` is not specified explicitly, requires the `hail/bucket` config variable to be set.
     """
     bucket = hail_bucket or get_config().get('hail', {}).get('bucket')
-<<<<<<< HEAD
-    assert bucket, f'hail_bucket was not set by argument or configuration'
+    assert bucket, 'hail_bucket was not set by argument or configuration'
     return f'{bucket}/batch-tmp'
-=======
-    assert bucket, 'hail_bucket was not set by argument or configuration'
-    return f'gs://{bucket}/batch-tmp'
->>>>>>> cd088171
 
 
 def dataset_path(
